# CoT Logger

A lightweight, standalone diagnostic tool for logging Cursor on Target (CoT) messages from TAK servers.

## Overview

`cotlogger` is a purpose-built tool that connects to Team Awareness Kit (TAK) servers and captures all CoT message traffic in real-time. It's designed for network diagnostics, traffic analysis, debugging, and operational monitoring of TAK environments.

## Key Features

- **🔌 Multiple Connection Modes**: TCP and SSL/TLS support
- **📦 Embedded Certificates**: Bundle certs directly in binary for zero-config deployment
- **📝 Multiple Output Formats**: Human-readable, raw, and JSON formats
- **⚡ Real-time Logging**: Immediate disk writes with automatic flushing
- **🔄 Auto-Reconnection**: Robust connection handling with configurable retry intervals
- **🛡️ Production Ready**: Thread-safe, graceful shutdown, comprehensive error handling
- **🔍 Zero Dependencies**: Uses only Go standard library

## Quick Start

```bash
# Clone and build
git clone https://github.com/NERVsystems/cotlogger.git
cd cotlogger
go build

# Basic usage - TCP connection
./cotlogger -host your-tak-server.com -port 8089 > messages.log
<<<<<<< HEAD

# Stream directly to stdout
./cotlogger -host your-tak-server.com -port 8089
=======
>>>>>>> 8a91b28e

# SSL connection with certificates
./cotlogger -host secure-tak.mil -protocol ssl -cert client.crt -key client.key -ca ca.crt > secure-messages.log

# JSON output for analysis tools
<<<<<<< HEAD
./cotlogger -format json > data.json
=======
./cotlogger -format json -verbose > data.json
>>>>>>> 8a91b28e
```

## Installation

### From Source
```bash
git clone https://github.com/NERVsystems/cotlogger.git
cd cotlogger
go build -o cotlogger
```

### With Version Info
```bash
go build -ldflags "-X main.version=$(git describe --tags)" -o cotlogger
```

### Using Make
```bash
make build              # Local build
make build-all          # Cross-platform builds  
make install            # Install to /usr/local/bin
```

## Usage Examples

### Basic TCP Monitoring
```bash
./cotlogger -host tak.example.com -port 8089 -verbose > messages.log
```

### Secure SSL Connection
```bash
./cotlogger \
  -host secure-tak.mil \
  -protocol ssl \
  -cert /path/to/client.crt \
  -key /path/to/client.key \
  -ca /path/to/ca.crt \
  > secure-messages.log
```

### JSON Output for Analysis
```bash
./cotlogger -format json -verbose > cot-data.json
```

### High-Volume Production Monitoring
```bash
./cotlogger \
  -host production-tak.mil \
  -protocol ssl \
  -embedded-certs \
  -format raw \
<<<<<<< HEAD
  > /var/log/tak/cot-$(date +%Y%m%d).log \
  -reconnect 5s
=======
  -reconnect 5s \
  > /var/log/tak/cot-$(date +%Y%m%d).log
>>>>>>> 8a91b28e
```

## Command Line Options

| Flag | Default | Description |
|------|---------|-------------|
| `-host` | `localhost` | TAK server hostname |
| `-port` | `8089` | TAK server port |
| `-protocol` | `tcp` | Connection protocol (`tcp` or `ssl`) |
| `-embedded-certs` | `false` | Use embedded certificates |
| `-cert` | | Client certificate file (SSL mode) |
| `-key` | | Client private key file (SSL mode) |
| `-ca` | | CA certificate file (SSL mode) |
| `-format` | `formatted` | Output format (`raw`, `formatted`, `json`) |
| `-reconnect` | `30s` | Reconnection interval |
| `-read-timeout` | `30s` | Socket read timeout |
| `-write-timeout` | `30s` | Socket write timeout |
| `-verbose` | `false` | Enable verbose logging |
| `-version` | `false` | Show version information |

## Output Formats

### Formatted (Default)
Human-readable format with clear timestamps and XML formatting:
```
=== 2025-01-30T15:08:22Z - INCOMING ===
<?xml version="1.0" encoding="UTF-8"?>
<event version="2.0" uid="ANDROID-abc123" type="a-f-G-U-C" how="m-g" time="2025-01-30T15:08:22Z">
  <point lat="19.87145" lon="99.821362" hae="365.443"/>
  <detail>
    <contact callsign="BRAVO-6" endpoint="*:-1:stcp"/>
  </detail>
</event>
```

### Raw
Pipe-delimited format optimized for parsing and analysis:
```
2025-01-30T15:08:22Z|<?xml version="1.0"?><event version="2.0" uid="ANDROID-abc123"...
```

### JSON
Structured JSON format for programmatic analysis:
```json
{"timestamp":"2025-01-30T15:08:22Z","message":"<?xml version=\"1.0\"?><event..."}
```

## Embedded Certificates

For zero-config deployment, embed certificates directly in the binary:

1. **Edit `main.go`** and replace the certificate constants:
```go
const (
    embeddedCert = `-----BEGIN CERTIFICATE-----
MIIFoTCCA4mgAwIBAgIUJ1...your-actual-certificate...
-----END CERTIFICATE-----`

    embeddedKey = `-----BEGIN PRIVATE KEY-----
MIIEvQIBADANBgkqhkiG9w...your-actual-private-key...
-----END PRIVATE KEY-----`

    embeddedCA = `-----BEGIN CERTIFICATE-----
MIIFdTCCA12gAwIBAgIUK2...your-actual-ca-cert...
-----END CERTIFICATE-----`
)
```

2. **Build and deploy**:
```bash
go build -o cotlogger-embedded
./cotlogger-embedded -host tak.server.mil -protocol ssl -embedded-certs
```

## Security Considerations

- **Certificate Validation**: Performs full certificate chain validation in SSL mode
- **Hostname Verification**: Skipped for development flexibility (configurable)
- **File Permissions**: Creates logs with 0644, directories with 0755 permissions
- **Embedded Certs**: Keep binaries secure and rotate certificates regularly
- **Network Security**: Always use SSL mode in production environments

## Operational Features

- **Real-time Logging**: Messages are immediately written and flushed to disk
- **Memory Efficient**: ~8KB buffer size, minimal memory footprint
- **Connection Resilience**: Automatic reconnection with configurable backoff
- **Graceful Shutdown**: Clean resource cleanup on SIGINT/SIGTERM
- **Thread Safety**: Concurrent-safe message logging with proper mutex protection
- **Structured Logging**: Built-in slog integration for operational visibility

## Use Cases

### Network Diagnostics
Monitor TAK traffic patterns, connection issues, and message flow:
```bash
./cotlogger -verbose -read-timeout 5s -reconnect 5s
```

### Security Analysis
Capture traffic for security auditing and threat analysis:
```bash
<<<<<<< HEAD
./cotlogger -format json > audit-$(date +%Y%m%d).json
=======
./cotlogger -format json -verbose > audit-$(date +%Y%m%d).json
>>>>>>> 8a91b28e
```

### Performance Testing
Monitor high-volume environments:
```bash
./cotlogger -format raw -verbose > perf-test.log
```

### Development & Debugging
Debug TAK integrations and protocol issues:
```bash
./cotlogger -host localhost -protocol tcp -format formatted -verbose
```

## Build Targets

```bash
make build              # Current platform
make build-all          # Linux, macOS, Windows
make build-linux        # Linux AMD64
make build-darwin       # macOS AMD64/ARM64
make build-windows      # Windows AMD64
make clean              # Clean artifacts
make install            # Install to system PATH
```

## Contributing

1. Fork the repository
2. Create a feature branch (`git checkout -b feature/amazing-feature`)
3. Commit your changes (`git commit -m 'Add amazing feature'`)
4. Push to the branch (`git push origin feature/amazing-feature`)
5. Open a Pull Request

## License

This project is licensed under the MIT License - see the [LICENSE](LICENSE) file for details.

## Support

- **Issues**: Report bugs and feature requests via GitHub Issues
- **Documentation**: See the `docs/` directory for detailed documentation
- **Examples**: Check the `examples/` directory for usage examples

## Related Projects

- [nerv-tak](https://github.com/NERVsystems/nerv-tak) - AI-powered TAK assistant (where this tool originated)
- [TAK Server](https://tak.gov/) - Official TAK Server documentation
<|MERGE_RESOLUTION|>--- conflicted
+++ resolved
@@ -26,22 +26,15 @@
 
 # Basic usage - TCP connection
 ./cotlogger -host your-tak-server.com -port 8089 > messages.log
-<<<<<<< HEAD
 
 # Stream directly to stdout
 ./cotlogger -host your-tak-server.com -port 8089
-=======
->>>>>>> 8a91b28e
 
 # SSL connection with certificates
 ./cotlogger -host secure-tak.mil -protocol ssl -cert client.crt -key client.key -ca ca.crt > secure-messages.log
 
 # JSON output for analysis tools
-<<<<<<< HEAD
 ./cotlogger -format json > data.json
-=======
-./cotlogger -format json -verbose > data.json
->>>>>>> 8a91b28e
 ```
 
 ## Installation
@@ -95,13 +88,8 @@
   -protocol ssl \
   -embedded-certs \
   -format raw \
-<<<<<<< HEAD
   > /var/log/tak/cot-$(date +%Y%m%d).log \
   -reconnect 5s
-=======
-  -reconnect 5s \
-  > /var/log/tak/cot-$(date +%Y%m%d).log
->>>>>>> 8a91b28e
 ```
 
 ## Command Line Options
@@ -204,11 +192,7 @@
 ### Security Analysis
 Capture traffic for security auditing and threat analysis:
 ```bash
-<<<<<<< HEAD
 ./cotlogger -format json > audit-$(date +%Y%m%d).json
-=======
-./cotlogger -format json -verbose > audit-$(date +%Y%m%d).json
->>>>>>> 8a91b28e
 ```
 
 ### Performance Testing
